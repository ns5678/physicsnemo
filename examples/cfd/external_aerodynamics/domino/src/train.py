# SPDX-FileCopyrightText: Copyright (c) 2023 - 2024 NVIDIA CORPORATION & AFFILIATES.
# SPDX-FileCopyrightText: All rights reserved.
# SPDX-License-Identifier: Apache-2.0
#
# Licensed under the Apache License, Version 2.0 (the "License");
# you may not use this file except in compliance with the License.
# You may obtain a copy of the License at
#
#     http://www.apache.org/licenses/LICENSE-2.0
#
# Unless required by applicable law or agreed to in writing, software
# distributed under the License is distributed on an "AS IS" BASIS,
# WITHOUT WARRANTIES OR CONDITIONS OF ANY KIND, either express or implied.
# See the License for the specific language governing permissions and
# limitations under the License.

"""
This code defines a distributed pipeline for training the DoMINO model on
CFD datasets. It includes the computation of scaling factors, instantiating 
the DoMINO model and datapipe, automatically loading the most recent checkpoint, 
training the model in parallel using DistributedDataParallel across multiple 
GPUs, calculating the loss and updating model parameters using mixed precision. 
This is a common recipe that enables training of combined models for surface and 
volume as well either of them separately. Validation is also conducted every epoch, 
where predictions are compared against ground truth values. The code logs training
and validation metrics to TensorBoard. The train tab in config.yaml can be used to 
specify batch size, number of epochs and other training parameters.
"""

import time
import os
import re
import torch
import torchinfo

from typing import Literal

import apex
import numpy as np
import hydra
from hydra.utils import to_absolute_path
from omegaconf import DictConfig, OmegaConf

from torch.cuda.amp import GradScaler, autocast
from torch.nn.parallel import DistributedDataParallel
from torch.utils.data import DataLoader
from torch.utils.data.distributed import DistributedSampler
from torch.utils.tensorboard import SummaryWriter
from nvtx import annotate as nvtx_annotate
import torch.cuda.nvtx as nvtx

from physicsnemo.distributed import DistributedManager
from physicsnemo.launch.utils import load_checkpoint, save_checkpoint
from physicsnemo.launch.logging import PythonLogger, RankZeroLoggingWrapper

from physicsnemo.datapipes.cae.domino_datapipe import (
    DoMINODataPipe,
    compute_scaling_factors,
    create_domino_dataset,
    # domino_collate_fn,
)
from physicsnemo.models.domino.model import DoMINO
from physicsnemo.utils.domino.utils import *

# This is included for GPU memory tracking:
from pynvml import nvmlInit, nvmlDeviceGetHandleByIndex, nvmlDeviceGetMemoryInfo
import time

# Initialize NVML
nvmlInit()


from physicsnemo.utils.profiling import profile, Profiler

# Profiler().enable("line_profiler")
# Profiler().initialize()


def loss_fn(
    output: torch.Tensor,
    target: torch.Tensor,
    loss_type: Literal["mse", "rmse"],
    padded_value: float = -10,
) -> torch.Tensor:
    """Calculate mean squared error or root mean squared error with masking for padded values.

    Args:
        output: Predicted values from the model
        target: Ground truth values
        loss_type: Type of loss to calculate ("mse" or "rmse")
        padded_value: Value used for padding in the tensor

    Returns:
        Calculated loss as a scalar tensor
    """
    mask = abs(target - padded_value) > 1e-3

    if loss_type == "rmse":
        dims = (0, 1)
    else:
        dims = None

    num = torch.sum(mask * (output - target) ** 2.0, dims)
    if loss_type == "rmse":
        denom = torch.sum(mask * target**2.0, dims)
    else:
        denom = torch.sum(mask)

    return torch.mean(num / denom)


<<<<<<< HEAD
def relative_loss_fn_area(
    output, target, normals, area, area_scaling_factor, padded_value=-10
):
    scale_factor = 1.0  # Get this from the dataset
    area = area * area_scaling_factor
    area = torch.unsqueeze(area, -1)
    ws_pred = torch.sqrt(
        output[:, :, 1:2] ** 2.0 + output[:, :, 2:3] ** 2.0 + output[:, :, 3:4] ** 2.0
    )
    ws_true = torch.sqrt(
        target[:, :, 1:2] ** 2.0 + target[:, :, 2:3] ** 2.0 + target[:, :, 3:4] ** 2.0
    )
=======
def loss_fn_surface(
    output: torch.Tensor, target: torch.Tensor, loss_type: Literal["mse", "rmse"]
) -> torch.Tensor:
    """Calculate loss for surface data by handling scalar and vector components separately.
>>>>>>> 173739e7

    Args:
        output: Predicted surface values from the model
        target: Ground truth surface values
        loss_type: Type of loss to calculate ("mse" or "rmse")

    Returns:
        Combined scalar and vector loss as a scalar tensor
    """
    # Separate the scalar and vector components:
    output_scalar, output_vector = torch.split(output, [1, 3], dim=2)
    target_scalar, target_vector = torch.split(target, [1, 3], dim=2)

    numerator = torch.mean((output_scalar - target_scalar) ** 2.0)
    vector_diff_sq = torch.mean((target_vector - output_vector) ** 2.0, (0, 1))
    if loss_type == "mse":
        masked_loss_pres = numerator
        masked_loss_ws = torch.sum(vector_diff_sq)
    else:
        denom = torch.mean((target_scalar) ** 2.0)
        masked_loss_pres = numerator / denom

        # Compute the mean diff**2 of the vector component, leave the last dimension:
        masked_loss_ws_num = vector_diff_sq
        masked_loss_ws_denom = torch.mean((target_vector) ** 2.0, (0, 1))
        masked_loss_ws = torch.sum(masked_loss_ws_num / masked_loss_ws_denom)

    loss = masked_loss_pres + masked_loss_ws

    return loss / 4.0


def loss_fn_area(
    output: torch.Tensor,
    target: torch.Tensor,
    normals: torch.Tensor,
    area: torch.Tensor,
    area_scaling_factor: float,
    loss_type: Literal["mse", "rmse"],
) -> torch.Tensor:
    """Calculate area-weighted loss for surface data considering normal vectors.

    Args:
        output: Predicted surface values from the model
        target: Ground truth surface values
        normals: Normal vectors for the surface
        area: Area values for surface elements
        area_scaling_factor: Scaling factor for area weighting
        loss_type: Type of loss to calculate ("mse" or "rmse")

    Returns:
        Area-weighted loss as a scalar tensor
    """
    area = area * area_scaling_factor
<<<<<<< HEAD
    area = torch.unsqueeze(area, -1)
    ws_pred = torch.sqrt(
        output[:, :, 1:2] ** 2.0 + output[:, :, 2:3] ** 2.0 + output[:, :, 3:4] ** 2.0
    )
    ws_true = torch.sqrt(
        target[:, :, 1:2] ** 2.0 + target[:, :, 2:3] ** 2.0 + target[:, :, 3:4] ** 2.0
    )
=======
    area_scale_factor = area
>>>>>>> 173739e7

    # Separate the scalar and vector components.
    target_scalar, target_vector = torch.split(
        target * area_scale_factor, [1, 3], dim=2
    )
    output_scalar, output_vector = torch.split(
        output * area_scale_factor, [1, 3], dim=2
    )

    # Apply the normals to the scalar components (only [:,:,0]):
    normals, _ = torch.split(normals, [1, normals.shape[-1] - 1], dim=2)
    target_scalar = target_scalar * normals
    output_scalar = output_scalar * normals

    # Compute the mean diff**2 of the scalar component:
    masked_loss_pres = torch.mean(((output_scalar - target_scalar) ** 2.0), dim=(0, 1))
    if loss_type == "rmse":
        masked_loss_pres /= torch.mean(target_scalar**2.0, dim=(0, 1))

    # Compute the mean diff**2 of the vector component, leave the last dimension:
    masked_loss_ws = torch.mean((target_vector - output_vector) ** 2.0, (0, 1))

    if loss_type == "rmse":
        masked_loss_ws /= torch.mean((target_vector) ** 2.0, (0, 1))

    # Combine the scalar and vector components:
    loss = 0.25 * (masked_loss_pres + torch.sum(masked_loss_ws))

    return loss


<<<<<<< HEAD
def integral_loss_fn_new(output, target, area, normals, stream_velocity=None, padded_value=-10):
=======
def integral_loss_fn(output, target, area, normals, stream_velocity=None, padded_value=-10):
>>>>>>> 173739e7
    drag_loss = drag_loss_fn(output, target, area, normals, stream_velocity, padded_value=-10)
    lift_loss = lift_loss_fn(output, target, area, normals, stream_velocity, padded_value=-10)
    return lift_loss + drag_loss


def lift_loss_fn(output, target, area, normals, stream_velocity=None, padded_value=-10):
    vel_inlet = stream_velocity  # Get this from the dataset
    mask = abs(target - padded_value) > 1e-3

    output_true = target * mask * area * (vel_inlet) ** 2.0
    output_pred = output * mask * area * (vel_inlet) ** 2.0

    pres_true = output_true[:, :, 0] * normals[:, :, 2]
    pres_pred = output_pred[:, :, 0] * normals[:, :, 2]

    wz_true = output_true[:, :, -1]
    wz_pred = output_pred[:, :, -1]

    masked_pred = torch.mean(pres_pred + wz_pred, (1))
    masked_truth = torch.mean(pres_true + wz_true, (1))

    loss = (masked_pred - masked_truth) ** 2.0
    loss = torch.mean(loss)
    return loss


def drag_loss_fn(output, target, area, normals, stream_velocity=None, padded_value=-10):
    vel_inlet = stream_velocity  # Get this from the dataset
    mask = abs(target - padded_value) > 1e-3
    output_true = target * mask * area * (vel_inlet) ** 2.0
    output_pred = output * mask * area * (vel_inlet) ** 2.0

    pres_true = output_true[:, :, 0] * normals[:, :, 0]
    pres_pred = output_pred[:, :, 0] * normals[:, :, 0]

    wx_true = output_true[:, :, 1]
    wx_pred = output_pred[:, :, 1]

    masked_pred = torch.mean(pres_pred + wx_pred, (1))
    masked_truth = torch.mean(pres_true + wx_true, (1))

    loss = (masked_pred - masked_truth) ** 2.0
    loss = torch.mean(loss)
    return loss

def validation_step(
    dataloader,
    model,
    device,
    logger,
    use_sdf_basis=False,
    use_surface_normals=False,
    integral_scaling_factor=1.0,
    loss_fn_type=None,
    vol_loss_scaling=None,
    surf_loss_scaling=None,
):
    running_vloss = 0.0
    with torch.no_grad():
        for i_batch, sample_batched in enumerate(dataloader):
            sampled_batched = dict_to_device(sample_batched, device)

            with autocast(enabled=True):

                prediction_vol, prediction_surf = model(sampled_batched)
                total_loss_terms = []
                if prediction_vol is not None:
                    target_vol = sampled_batched["volume_fields"]

                    alternate_loss_vol = loss_fn(
                        prediction_vol,
                        target_vol,
                        loss_fn_type.loss_type,
                        padded_value=-10,
                    )
                    total_loss_terms.append(alternate_loss_vol)

                if prediction_surf is not None:
                    target_surf = sampled_batched["surface_fields"]
                    surface_normals = sampled_batched["surface_normals"]
                    surface_areas = sampled_batched["surface_areas"]
<<<<<<< HEAD
                    stream_velocity = sample_batched["stream_velocity"]
                    if loss_fn_type.loss_type == "rmse":
                        loss_norm_surf = relative_loss_fn_surface(
                            prediction_surf,
                            target_surf,
                            surface_normals,
                            padded_value=-10,
                        )
                        loss_norm_surf_area = relative_loss_fn_area(
                            prediction_surf,
                            target_surf,
                            surface_normals,
                            surface_areas,
                            area_scaling_factor=loss_fn_type.area_weighing_factor,
                            padded_value=-10,
                        )
                    else:
                        loss_norm_surf = (
                            mse_loss_fn_surface(
                                prediction_surf,
                                target_surf,
                                surface_normals,
                                padded_value=-10,
                            )
                            * surf_loss_scaling
                        )
                        loss_norm_surf_area = (
                            mse_loss_fn_area(
                                prediction_surf,
                                target_surf,
                                surface_normals,
                                surface_areas,
                                area_scaling_factor=loss_fn_type.area_weighing_factor,
                                padded_value=-10,
                            )
                            * surf_loss_scaling
                        )
=======
                    stream_velocity = sampled_batched["stream_velocity"]
                    surface_areas = torch.unsqueeze(surface_areas, -1)

>>>>>>> 173739e7
                    loss_integral = (
                        integral_loss_fn(
                            prediction_surf,
                            target_surf,
                            surface_areas,
                            surface_normals,
                            stream_velocity,
                            padded_value=-10,
                        )
                    ) * integral_scaling_factor  # * 0.0

                    alternate_loss_surf = loss_fn_surface(
                        prediction_surf,
                        target_surf,
                        loss_fn_type.loss_type,
                    )
                    alternate_loss_surf_area = loss_fn_area(
                        prediction_surf,
                        target_surf,
                        surface_normals,
                        surface_areas,
                        area_scaling_factor=loss_fn_type.area_weighing_factor,
                        loss_type=loss_fn_type.loss_type,
                    )
                    if loss_fn_type.loss_type == "mse":
                        alternate_loss_surf = alternate_loss_surf * surf_loss_scaling
                        alternate_loss_surf_area = (
                            alternate_loss_surf_area * surf_loss_scaling
                        )

                    total_loss_terms.append(0.5 * alternate_loss_surf)
                    total_loss_terms.append(0.5 * alternate_loss_surf_area)
                    total_loss_terms.append(loss_integral)

                total_loss = sum(total_loss_terms)

            running_vloss += total_loss.item()

    avg_vloss = running_vloss / (i_batch + 1)

    return avg_vloss


@profile
def train_epoch(
    dataloader,
    model,
    optimizer,
    scaler,
    tb_writer,
    logger,
    gpu_handle,
    epoch_index,
    device,
    integral_scaling_factor,
    loss_fn_type,
    vol_loss_scaling=None,
    surf_loss_scaling=None,
):

    dist = DistributedManager()

    running_loss = 0.0
    last_loss = 0.0
    loss_interval = 1

    gpu_start_info = nvmlDeviceGetMemoryInfo(gpu_handle)
    for i_batch, sample_batched in enumerate(dataloader):

        sampled_batched = dict_to_device(sample_batched, device)

        with autocast(enabled=True):
            with nvtx.range("Model Forward Pass"):
                prediction_vol, prediction_surf = model(sampled_batched)
            total_loss_terms = []
            nvtx.range_push("Loss Calculation")
            if prediction_vol is not None:
                target_vol = sampled_batched["volume_fields"]

                alternate_loss_vol = loss_fn(
                    prediction_vol, target_vol, loss_fn_type.loss_type, padded_value=-10
                )
                total_loss_terms.append(alternate_loss_vol)

            if prediction_surf is not None:

                target_surf = sampled_batched["surface_fields"]
                surface_areas = sampled_batched["surface_areas"]
                surface_areas = torch.unsqueeze(surface_areas, -1)
                surface_normals = sampled_batched["surface_normals"]
<<<<<<< HEAD
                stream_velocity = sample_batched["stream_velocity"]
                if loss_fn_type.loss_type == "rmse":
                    loss_norm_surf = relative_loss_fn_surface(
                        prediction_surf, target_surf, surface_normals, padded_value=-10
                    )
                    loss_norm_surf_area = relative_loss_fn_area(
                        prediction_surf,
                        target_surf,
                        surface_normals,
                        surface_areas,
                        area_scaling_factor=loss_fn_type.area_weighing_factor,
                        padded_value=-10,
                    )
                else:
                    loss_norm_surf = (
                        mse_loss_fn_surface(
                            prediction_surf,
                            target_surf,
                            surface_normals,
                            padded_value=-10,
                        )
                        * surf_loss_scaling
                    )
                    loss_norm_surf_area = (
                        mse_loss_fn_area(
                            prediction_surf,
                            target_surf,
                            surface_normals,
                            surface_areas,
                            area_scaling_factor=loss_fn_type.area_weighing_factor,
                            padded_value=-10,
                        )
                        * surf_loss_scaling
=======
                stream_velocity = sampled_batched["stream_velocity"]
                alternate_loss_surf = loss_fn_surface(
                    prediction_surf,
                    target_surf,
                    loss_fn_type.loss_type,
                )
                alternate_loss_surf_area = loss_fn_area(
                    prediction_surf,
                    target_surf,
                    surface_normals,
                    surface_areas,
                    area_scaling_factor=loss_fn_type.area_weighing_factor,
                    loss_type=loss_fn_type.loss_type,
                )

                if loss_fn_type.loss_type == "mse":
                    alternate_loss_surf = alternate_loss_surf * surf_loss_scaling
                    alternate_loss_surf_area = (
                        alternate_loss_surf_area * surf_loss_scaling
>>>>>>> 173739e7
                    )

                total_loss_terms.append(0.5 * alternate_loss_surf)
                total_loss_terms.append(0.5 * alternate_loss_surf_area)
                loss_integral = (
                    integral_loss_fn(
                        prediction_surf,
                        target_surf,
                        surface_areas,
                        surface_normals,
                        stream_velocity,
                        padded_value=-10,
                    )
                ) * integral_scaling_factor  # * 0.0
                total_loss_terms.append(loss_integral)

            total_loss = sum(total_loss_terms)

            nvtx.range_pop()

        # loss = loss_norm
        loss = total_loss
        loss = loss / loss_interval
        scaler.scale(loss).backward()

        if ((i_batch + 1) % loss_interval == 0) or (i_batch + 1 == len(dataloader)):
            scaler.step(optimizer)
            scaler.update()
            optimizer.zero_grad()
        # Gather data and report
        running_loss += loss.item()

        gpu_end_info = nvmlDeviceGetMemoryInfo(gpu_handle)
        gpu_memory_used = gpu_end_info.used / (1024**3)
        gpu_memory_delta = (gpu_end_info.used - gpu_start_info.used) / (1024**3)

        logging_string = f"Device {device}, batch processed: {i_batch + 1}\n"
        logging_string += f"  total loss: {total_loss.item():.5f}\n"
        if prediction_vol is not None:
            logging_string += f"    loss volume: {alternate_loss_vol.item():.5f}\n"
        if prediction_surf is not None:
            logging_string += f"    loss surface: {alternate_loss_surf.item():.5f}\n"
            logging_string += (
                f"    loss surface area: {alternate_loss_surf_area.item():.5f}\n"
            )
            logging_string += f"    loss integral: {loss_integral.item():.5f}\n"
        logging_string += f"  GPU memory used: {gpu_memory_used} Gb\n"
        logging_string += f"  GPU memory delta: {gpu_memory_delta} Gb\n"
        logger.info(logging_string)
        gpu_start_info = nvmlDeviceGetMemoryInfo(gpu_handle)

    last_loss = running_loss / (i_batch + 1)  # loss per batch
    if dist.rank == 0:
        logger.info(
            f" Device {device},  batch: {i_batch + 1}, loss norm: {loss.item():.5f}"
        )
        tb_x = epoch_index * len(dataloader) + i_batch + 1
        tb_writer.add_scalar("Loss/train", last_loss, tb_x)

    return last_loss


@hydra.main(version_base="1.3", config_path="conf", config_name="config")
def main(cfg: DictConfig) -> None:

    # initialize distributed manager
    DistributedManager.initialize()
    dist = DistributedManager()

    gpu_handle = nvmlDeviceGetHandleByIndex(dist.device.index)

    compute_scaling_factors(
        cfg, cfg.data_processor.output_dir, use_cache=cfg.data_processor.use_cache
    )
    model_type = cfg.model.model_type

    logger = PythonLogger("Train")
    logger = RankZeroLoggingWrapper(logger, dist)

    logger.info(f"Config summary:\n{OmegaConf.to_yaml(cfg, sort_keys=True)}")

    num_vol_vars = 0
    volume_variable_names = []
    if model_type == "volume" or model_type == "combined":
        volume_variable_names = list(cfg.variables.volume.solution.keys())
        for j in volume_variable_names:
            if cfg.variables.volume.solution[j] == "vector":
                num_vol_vars += 3
            else:
                num_vol_vars += 1
    else:
        num_vol_vars = None

    num_surf_vars = 0
    surface_variable_names = []
    if model_type == "surface" or model_type == "combined":
        surface_variable_names = list(cfg.variables.surface.solution.keys())
        num_surf_vars = 0
        for j in surface_variable_names:
            if cfg.variables.surface.solution[j] == "vector":
                num_surf_vars += 3
            else:
                num_surf_vars += 1
    else:
        num_surf_vars = None

    vol_save_path = os.path.join(
        "outputs", cfg.project.name, "volume_scaling_factors.npy"
    )
    surf_save_path = os.path.join(
        "outputs", cfg.project.name, "surface_scaling_factors.npy"
    )
    if os.path.exists(vol_save_path):
        vol_factors = np.load(vol_save_path)
    else:
        vol_factors = None

    if os.path.exists(surf_save_path):
        surf_factors = np.load(surf_save_path)
    else:
        surf_factors = None

    train_dataset = create_domino_dataset(
        cfg,
        "train",
        volume_variable_names,
        surface_variable_names,
        vol_factors,
        surf_factors,
    )
    val_dataset = create_domino_dataset(
        cfg,
        "val",
        volume_variable_names,
        surface_variable_names,
        vol_factors,
        surf_factors,
    )

    train_sampler = DistributedSampler(
        train_dataset,
        num_replicas=dist.world_size,
        rank=dist.rank,
        **cfg.train.sampler,
    )

    val_sampler = DistributedSampler(
        val_dataset,
        num_replicas=dist.world_size,
        rank=dist.rank,
        **cfg.val.sampler,
    )

    train_dataloader = DataLoader(
        train_dataset,
        sampler=train_sampler,
        **cfg.train.dataloader,
    )
    val_dataloader = DataLoader(
        val_dataset,
        sampler=val_sampler,
        **cfg.val.dataloader,
    )

    model = DoMINO(
        input_features=3,
        output_features_vol=num_vol_vars,
        output_features_surf=num_surf_vars,
        model_parameters=cfg.model,
    ).to(dist.device)
    model = torch.compile(model, disable=True)  # TODO make this configurable

    # Print model summary (structure and parmeter count).
    logger.info(f"Model summary:\n{torchinfo.summary(model, verbose=0, depth=2)}\n")

    if dist.world_size > 1:
        model = DistributedDataParallel(
            model,
            device_ids=[dist.local_rank],
            output_device=dist.device,
            broadcast_buffers=dist.broadcast_buffers,
            find_unused_parameters=dist.find_unused_parameters,
            gradient_as_bucket_view=True,
            static_graph=True,
        )

    # optimizer = apex.optimizers.FusedAdam(model.parameters(), lr=0.001)
    optimizer = torch.optim.Adam(model.parameters(), lr=0.001)
    scheduler = torch.optim.lr_scheduler.MultiStepLR(
        optimizer, milestones=[100, 200, 300, 400, 500, 600, 700, 800], gamma=0.5
    )

    # Initialize the scaler for mixed precision
    scaler = GradScaler()

    writer = SummaryWriter(os.path.join(cfg.output, "tensorboard"))

    epoch_number = 0

    model_save_path = os.path.join(cfg.output, "models")
    param_save_path = os.path.join(cfg.output, "param")
    best_model_path = os.path.join(model_save_path, "best_model")
    if dist.rank == 0:
        create_directory(model_save_path)
        create_directory(param_save_path)
        create_directory(best_model_path)

    if dist.world_size > 1:
        torch.distributed.barrier()

    init_epoch = load_checkpoint(
        to_absolute_path(cfg.resume_dir),
        models=model,
        optimizer=optimizer,
        scheduler=scheduler,
        scaler=scaler,
        device=dist.device,
    )

    if init_epoch != 0:
        init_epoch += 1  # Start with the next epoch
    epoch_number = init_epoch

    # retrive the smallest validation loss if available
    numbers = []
    for filename in os.listdir(best_model_path):
        match = re.search(r"\d+\.\d*[1-9]\d*", filename)
        if match:
            number = float(match.group(0))
            numbers.append(number)

    best_vloss = min(numbers) if numbers else 1_000_000.0

    initial_integral_factor_orig = cfg.model.integral_loss_scaling_factor

    for epoch in range(init_epoch, cfg.train.epochs):
        start_time = time.perf_counter()
        logger.info(f"Device {dist.device}, epoch {epoch_number}:")

        train_sampler.set_epoch(epoch)
        val_sampler.set_epoch(epoch)

        initial_integral_factor = initial_integral_factor_orig

        if epoch > 250:
            surface_scaling_loss = 1.0 * cfg.model.surf_loss_scaling
        else:
            surface_scaling_loss = cfg.model.surf_loss_scaling

        model.train(True)
        epoch_start_time = time.perf_counter()
        avg_loss = train_epoch(
            dataloader=train_dataloader,
            model=model,
            optimizer=optimizer,
            scaler=scaler,
            tb_writer=writer,
            logger=logger,
            gpu_handle=gpu_handle,
            epoch_index=epoch,
            device=dist.device,
            integral_scaling_factor=initial_integral_factor,
            loss_fn_type=cfg.model.loss_function,
            vol_loss_scaling=cfg.model.vol_loss_scaling,
            surf_loss_scaling=surface_scaling_loss,
        )
        epoch_end_time = time.perf_counter()
        logger.info(
            f"Device {dist.device}, Epoch {epoch_number} took {epoch_end_time - epoch_start_time} seconds"
        )
        epoch_end_time = time.perf_counter()

        model.eval()
        avg_vloss = validation_step(
            dataloader=val_dataloader,
            model=model,
            device=dist.device,
            logger=logger,
            use_sdf_basis=cfg.model.use_sdf_in_basis_func,
            use_surface_normals=cfg.model.use_surface_normals,
            integral_scaling_factor=initial_integral_factor,
            loss_fn_type=cfg.model.loss_function,
            vol_loss_scaling=cfg.model.vol_loss_scaling,
            surf_loss_scaling=surface_scaling_loss,
        )

        scheduler.step()
        logger.info(
            f"Device {dist.device} "
            f"LOSS train {avg_loss:.5f} "
            f"valid {avg_vloss:.5f} "
            f"Current lr {scheduler.get_last_lr()[0]}"
            f"Integral factor {initial_integral_factor}"
        )

        if dist.rank == 0:
            writer.add_scalars(
                "Training vs. Validation Loss",
                {
                    "Training": avg_loss,
                    "Validation": avg_vloss
                },
                epoch_number,
            )
            writer.flush()

        # Track best performance, and save the model's state
        if dist.world_size > 1:
            torch.distributed.barrier()

        if avg_vloss < best_vloss:  # This only considers GPU: 0, is that okay?
            best_vloss = avg_vloss
<<<<<<< HEAD
        #     # if dist.rank == 0:
        #     save_checkpoint(
        #         to_absolute_path(best_model_path),
        #         models=model,
        #         optimizer=optimizer,
        #         scheduler=scheduler,
        #         scaler=scaler,
        #         epoch=str(
        #             best_vloss.item()
        #         ),  # hacky way of using epoch to store metadata
        #     )
        if dist.rank == 0:
            print(
                f"Device { dist.device}, Best val loss {best_vloss}"
            )
=======

        print(
            f"Device { dist.device}, Best val loss {best_vloss}"
        )
>>>>>>> 173739e7

        if dist.rank == 0 and (epoch + 1) % cfg.train.checkpoint_interval == 0.0:
            save_checkpoint(
                to_absolute_path(model_save_path),
                models=model,
                optimizer=optimizer,
                scheduler=scheduler,
                scaler=scaler,
                epoch=epoch,
            )

        epoch_number += 1

        if scheduler.get_last_lr()[0] == 1e-6:
            print("Training ended")
            exit()


if __name__ == "__main__":
    main()<|MERGE_RESOLUTION|>--- conflicted
+++ resolved
@@ -109,25 +109,10 @@
     return torch.mean(num / denom)
 
 
-<<<<<<< HEAD
-def relative_loss_fn_area(
-    output, target, normals, area, area_scaling_factor, padded_value=-10
-):
-    scale_factor = 1.0  # Get this from the dataset
-    area = area * area_scaling_factor
-    area = torch.unsqueeze(area, -1)
-    ws_pred = torch.sqrt(
-        output[:, :, 1:2] ** 2.0 + output[:, :, 2:3] ** 2.0 + output[:, :, 3:4] ** 2.0
-    )
-    ws_true = torch.sqrt(
-        target[:, :, 1:2] ** 2.0 + target[:, :, 2:3] ** 2.0 + target[:, :, 3:4] ** 2.0
-    )
-=======
 def loss_fn_surface(
     output: torch.Tensor, target: torch.Tensor, loss_type: Literal["mse", "rmse"]
 ) -> torch.Tensor:
     """Calculate loss for surface data by handling scalar and vector components separately.
->>>>>>> 173739e7
 
     Args:
         output: Predicted surface values from the model
@@ -182,17 +167,7 @@
         Area-weighted loss as a scalar tensor
     """
     area = area * area_scaling_factor
-<<<<<<< HEAD
-    area = torch.unsqueeze(area, -1)
-    ws_pred = torch.sqrt(
-        output[:, :, 1:2] ** 2.0 + output[:, :, 2:3] ** 2.0 + output[:, :, 3:4] ** 2.0
-    )
-    ws_true = torch.sqrt(
-        target[:, :, 1:2] ** 2.0 + target[:, :, 2:3] ** 2.0 + target[:, :, 3:4] ** 2.0
-    )
-=======
     area_scale_factor = area
->>>>>>> 173739e7
 
     # Separate the scalar and vector components.
     target_scalar, target_vector = torch.split(
@@ -224,11 +199,7 @@
     return loss
 
 
-<<<<<<< HEAD
-def integral_loss_fn_new(output, target, area, normals, stream_velocity=None, padded_value=-10):
-=======
 def integral_loss_fn(output, target, area, normals, stream_velocity=None, padded_value=-10):
->>>>>>> 173739e7
     drag_loss = drag_loss_fn(output, target, area, normals, stream_velocity, padded_value=-10)
     lift_loss = lift_loss_fn(output, target, area, normals, stream_velocity, padded_value=-10)
     return lift_loss + drag_loss
@@ -310,49 +281,9 @@
                     target_surf = sampled_batched["surface_fields"]
                     surface_normals = sampled_batched["surface_normals"]
                     surface_areas = sampled_batched["surface_areas"]
-<<<<<<< HEAD
-                    stream_velocity = sample_batched["stream_velocity"]
-                    if loss_fn_type.loss_type == "rmse":
-                        loss_norm_surf = relative_loss_fn_surface(
-                            prediction_surf,
-                            target_surf,
-                            surface_normals,
-                            padded_value=-10,
-                        )
-                        loss_norm_surf_area = relative_loss_fn_area(
-                            prediction_surf,
-                            target_surf,
-                            surface_normals,
-                            surface_areas,
-                            area_scaling_factor=loss_fn_type.area_weighing_factor,
-                            padded_value=-10,
-                        )
-                    else:
-                        loss_norm_surf = (
-                            mse_loss_fn_surface(
-                                prediction_surf,
-                                target_surf,
-                                surface_normals,
-                                padded_value=-10,
-                            )
-                            * surf_loss_scaling
-                        )
-                        loss_norm_surf_area = (
-                            mse_loss_fn_area(
-                                prediction_surf,
-                                target_surf,
-                                surface_normals,
-                                surface_areas,
-                                area_scaling_factor=loss_fn_type.area_weighing_factor,
-                                padded_value=-10,
-                            )
-                            * surf_loss_scaling
-                        )
-=======
                     stream_velocity = sampled_batched["stream_velocity"]
                     surface_areas = torch.unsqueeze(surface_areas, -1)
 
->>>>>>> 173739e7
                     loss_integral = (
                         integral_loss_fn(
                             prediction_surf,
@@ -443,41 +374,6 @@
                 surface_areas = sampled_batched["surface_areas"]
                 surface_areas = torch.unsqueeze(surface_areas, -1)
                 surface_normals = sampled_batched["surface_normals"]
-<<<<<<< HEAD
-                stream_velocity = sample_batched["stream_velocity"]
-                if loss_fn_type.loss_type == "rmse":
-                    loss_norm_surf = relative_loss_fn_surface(
-                        prediction_surf, target_surf, surface_normals, padded_value=-10
-                    )
-                    loss_norm_surf_area = relative_loss_fn_area(
-                        prediction_surf,
-                        target_surf,
-                        surface_normals,
-                        surface_areas,
-                        area_scaling_factor=loss_fn_type.area_weighing_factor,
-                        padded_value=-10,
-                    )
-                else:
-                    loss_norm_surf = (
-                        mse_loss_fn_surface(
-                            prediction_surf,
-                            target_surf,
-                            surface_normals,
-                            padded_value=-10,
-                        )
-                        * surf_loss_scaling
-                    )
-                    loss_norm_surf_area = (
-                        mse_loss_fn_area(
-                            prediction_surf,
-                            target_surf,
-                            surface_normals,
-                            surface_areas,
-                            area_scaling_factor=loss_fn_type.area_weighing_factor,
-                            padded_value=-10,
-                        )
-                        * surf_loss_scaling
-=======
                 stream_velocity = sampled_batched["stream_velocity"]
                 alternate_loss_surf = loss_fn_surface(
                     prediction_surf,
@@ -497,7 +393,6 @@
                     alternate_loss_surf = alternate_loss_surf * surf_loss_scaling
                     alternate_loss_surf_area = (
                         alternate_loss_surf_area * surf_loss_scaling
->>>>>>> 173739e7
                     )
 
                 total_loss_terms.append(0.5 * alternate_loss_surf)
@@ -810,28 +705,10 @@
 
         if avg_vloss < best_vloss:  # This only considers GPU: 0, is that okay?
             best_vloss = avg_vloss
-<<<<<<< HEAD
-        #     # if dist.rank == 0:
-        #     save_checkpoint(
-        #         to_absolute_path(best_model_path),
-        #         models=model,
-        #         optimizer=optimizer,
-        #         scheduler=scheduler,
-        #         scaler=scaler,
-        #         epoch=str(
-        #             best_vloss.item()
-        #         ),  # hacky way of using epoch to store metadata
-        #     )
-        if dist.rank == 0:
-            print(
-                f"Device { dist.device}, Best val loss {best_vloss}"
-            )
-=======
 
         print(
             f"Device { dist.device}, Best val loss {best_vloss}"
         )
->>>>>>> 173739e7
 
         if dist.rank == 0 and (epoch + 1) % cfg.train.checkpoint_interval == 0.0:
             save_checkpoint(
