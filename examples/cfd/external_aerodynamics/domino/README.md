--- conflicted
+++ resolved
@@ -241,8 +241,7 @@
 4. The surface predictions are carried out on the STL surface. The drag and lift
  accuracy will depend on the resolution of the STL.
 
-<<<<<<< HEAD
-## Incorporating multiple global simulation parameters for training/inference
+### Incorporating multiple global simulation parameters for training/inference
 
 DoMINO supports incorporating multiple global simulation parameters (such as inlet
 velocity, air density, etc.) that can vary across different simulations.
@@ -288,8 +287,6 @@
    - Adjust these parameters based on your specific use case and parameters defined
      in `config.yaml`
 
-=======
->>>>>>> 21b93afa
 ## Extending DoMINO to a custom dataset
 
 This repository includes examples of **DoMINO** training on the DrivAerML dataset.
