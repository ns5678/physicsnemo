--- conflicted
+++ resolved
@@ -1,9 +1,5 @@
 torchinfo
 warp-lang
 tensorboard
-<<<<<<< HEAD
 cuml
-=======
-cuml
-einops
->>>>>>> 1b750692
+einops